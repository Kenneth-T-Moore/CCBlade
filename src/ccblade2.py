--- conflicted
+++ resolved
@@ -1089,28 +1089,6 @@
 class LoadsGroup_to_RotorSE(Group):
     def __init__(self, n):
         super(LoadsGroup_to_RotorSE, self).__init__()
-        # self.add('Rhub', IndepVarComp('Rhub', 0.0), promotes=['*'])
-        # self.add('Rtip', IndepVarComp('Rtip', 0.0), promotes=['*'])
-        # self.add('precone', IndepVarComp('precone', 0.0), promotes=['*'])
-        # self.add('tilt', IndepVarComp('tilt', 0.0), promotes=['*'])
-        # self.add('hubHt', IndepVarComp('hubHt', 0.0), promotes=['*'])
-        # self.add('Uinf', IndepVarComp('Uinf', 0.0), promotes=['*'])
-        # self.add('pitch', IndepVarComp('pitch', 0.0), promotes=['*'])
-        # self.add('yaw', IndepVarComp('yaw', 0.0), promotes=['*'])
-        # self.add('precurveTip', IndepVarComp('precurveTip', 0.0), promotes=['*'])
-        # self.add('presweepTip', IndepVarComp('presweepTip', 0.0), promotes=['*'])
-        # self.add('azimuth', IndepVarComp('azimuth', 0.0), promotes=['*'])
-        # self.add('Omega', IndepVarComp('Omega', 0.0), promotes=['*'])
-        # self.add('r', IndepVarComp('r', val=np.zeros(n)), promotes=['*'])
-        # self.add('chord', IndepVarComp('chord', val=np.zeros(n)), promotes=['*'])
-        # self.add('theta', IndepVarComp('theta', val=np.zeros(n)), promotes=['*'])
-        # self.add('precurve', IndepVarComp('precurve', val=np.zeros(n)), promotes=['*'])
-        # self.add('presweep', IndepVarComp('presweep', val=np.zeros(n)), promotes=['*'])
-        # # self.add('af', IndepVarComp('af', val=np.zeros(n)), promotes=['*'])
-        # self.add('airfoil_parameterization', IndepVarComp('airfoil_parameterization', val=np.zeros((n, 8))), promotes=['*'])
-        # self.add('airfoil_analysis_options', IndepVarComp('airfoil_analysis_options', {}, pass_by_obj=True), promotes=['*'])
-        # self.add('bemoptions', IndepVarComp('bemoptions', {}, pass_by_obj=True), promotes=['*'])
-        # self.add('shearExp', IndepVarComp('shearExp', 0.0), promotes=['*'])
         self.add('init', CCInit(), promotes=['*'])
         self.add('wind', WindComponents(n), promotes=['*'])
         self.add('mux', MUX(n), promotes=['*'])
@@ -1148,74 +1126,18 @@
 class SweepGroup(Group):
     def __init__(self, nSector, n):
         super(SweepGroup, self).__init__()
-<<<<<<< HEAD
-
-        self.add('Uinf', IndepVarComp('Uinf', 0.0), promotes=['*'])
-        self.add('pitch', IndepVarComp('pitch', 0.0), promotes=['*'])
-        self.add('Omega', IndepVarComp('Omega', 0.0), promotes=['*'])
-
-        self.add('r', IndepVarComp('r', np.zeros(n)), promotes=['*'])
-        self.add('chord', IndepVarComp('chord', np.zeros(n)), promotes=['*'])
-        self.add('Rhub', IndepVarComp('Rhub', 0.0), promotes=['*'])
-        self.add('Rtip', IndepVarComp('Rtip', 0.0), promotes=['*'])
-        self.add('precone', IndepVarComp('precone', 0.0), promotes=['*'])
-        self.add('tilt', IndepVarComp('tilt', 0.0), promotes=['*'])
-        self.add('theta', IndepVarComp('theta', np.zeros(n)), promotes=['*'])
-        self.add('hubHt', IndepVarComp('hubHt', 0.0), promotes=['*'])
-        self.add('precurve', IndepVarComp('precurve', np.zeros(n)), promotes=['*'])
-        self.add('presweep', IndepVarComp('presweep', np.zeros(n)), promotes=['*'])
-        self.add('yaw', IndepVarComp('yaw', 0.0), promotes=['*'])
-        self.add('precurveTip', IndepVarComp('precurveTip', 0.0), promotes=['*'])
-        self.add('presweepTip', IndepVarComp('presweepTip', 0.0), promotes=['*'])
-        # self.add('af', IndepVarComp('af', np.zeros(n)), promotes=['*'])
-        self.add('airfoil_parameterization', IndepVarComp('airfoil_parameterization', val=np.zeros((n, 8))), promotes=['*'])
-        self.add('airfoil_analysis_options', IndepVarComp('airfoil_analysis_options', {}, pass_by_obj=True), promotes=['*'])
-        self.add('bemoptions', IndepVarComp('bemoptions', {}, pass_by_obj=True), promotes=['*'])
-        self.add('shearExp', IndepVarComp('shearExp', 0.0), promotes=['*'])
         self.add('init', CCInit(), promotes=['*'])
 
         for i in range(nSector):
             azimuth = pi/180.0*360.0*float(i)/nSector
             self.add('group'+str(i+1), Sweep(azimuth, n), promotes=['r', 'Uinf', 'pitch', 'Rtip', 'Omega', 'chord', 'rho', 'mu', 'Rhub', 'hubHt', 'precurve', 'presweep', 'precone', 'tilt', 'yaw', 'pitch', 'shearExp', 'B', 'bemoptions', 'airfoil_parameterization', 'airfoil_analysis_options'])
-            # self.connect('af', 'group'+str(i+1)+'.af')
-            for j in range(n):
-                self.connect('theta', 'group'+str(i+1)+'.brent'+str(j+1)+'.theta', src_indices=[j])
-                self.connect('chord', 'group'+str(i+1)+'.brent'+str(j+1)+'.chord', src_indices=[j])
-                self.connect('r', 'group'+str(i+1)+'.brent'+str(j+1)+'.r', src_indices=[j])
-
-class SweepGroup_to_RotorSE(Group):
-    def __init__(self, nSector, n):
-        super(SweepGroup_to_RotorSE, self).__init__()
-=======
->>>>>>> f2a8826f
-        self.add('init', CCInit(), promotes=['*'])
-        for i in range(nSector):
-            azimuth = pi/180.0*360.0*float(i)/nSector
-<<<<<<< HEAD
-            self.add('group'+str(i+1), Sweep(azimuth, n), promotes=['r', 'Uinf', 'pitch', 'Rtip', 'Omega', 'chord', 'rho', 'mu', 'Rhub', 'hubHt', 'precurve', 'presweep', 'precone', 'tilt', 'yaw', 'pitch', 'shearExp', 'B', 'bemoptions', 'airfoil_parameterization', 'airfoil_analysis_options'])
-            # self.connect('af', 'group'+str(i+1)+'.af')
-            for j in range(n):
-                self.connect('theta', 'group'+str(i+1)+'.brent'+str(j+1)+'.theta', src_indices=[j])
-                self.connect('chord', 'group'+str(i+1)+'.brent'+str(j+1)+'.chord', src_indices=[j])
-                self.connect('r', 'group'+str(i+1)+'.brent'+str(j+1)+'.r', src_indices=[j])
-
-
-# FlowSweep
-class CCBlade(Group):
-
-    def __init__(self, nSector, n):
-        super(CCBlade, self).__init__()
-
-        self.add('load_group', SweepGroup(nSector, n), promotes=['Uinf', 'Omega', 'pitch', 'Rtip', 'r', 'chord', 'theta', 'rho', 'mu', 'Rhub', 'rotorR', 'precurve', 'presweep', 'precurveTip', 'presweepTip', 'precone', 'tilt', 'yaw', 'shearExp', 'hubHt', 'B', 'airfoil_parameterization', 'airfoil_analysis_options', 'bemoptions'])
-=======
-            self.add('group'+str(i+1), Sweep(azimuth, n), promotes=['r', 'Uinf', 'pitch', 'Rtip', 'Omega', 'chord', 'rho', 'mu', 'Rhub', 'hubHt', 'precurve', 'presweep', 'precone', 'tilt', 'yaw', 'pitch', 'shearExp', 'B', 'bemoptions', 'af'])
+
 
 class FlowSweep(Group):
 
     def __init__(self, nSector, n):
         super(FlowSweep, self).__init__()
         self.add('load_group', SweepGroup(nSector, n), promotes=['Uinf', 'Omega', 'pitch', 'Rtip', 'r', 'chord',  'rho', 'mu', 'Rhub', 'rotorR', 'precurve', 'presweep', 'precurveTip', 'precone', 'tilt', 'yaw', 'shearExp', 'hubHt', 'B', 'af', 'bemoptions'])
->>>>>>> f2a8826f
         self.add('eval', CCEvaluate(n, nSector), promotes=['Uinf', 'Rtip', 'Omega', 'r', 'Rhub', 'B', 'precurve', 'presweep', 'presweepTip', 'precurveTip', 'precone', 'nSector', 'rotorR', 'rho', 'CP', 'CT', 'CQ', 'P', 'T', 'Q'])
         for i in range(nSector):
             self.connect('load_group.group' + str(i+1) + '.loads.Np', 'eval.Np' + str(i+1))
@@ -1223,18 +1145,6 @@
 
 class CCBlade(Group):
 
-<<<<<<< HEAD
-    def __init__(self, nSector, n):
-        super(CCBlade2, self).__init__()
-
-        self.add('load_group', SweepGroup_to_RotorSE(nSector, n), promotes=['Uinf', 'Omega', 'pitch', 'Rtip', 'r', 'chord', 'theta', 'rho', 'mu', 'Rhub', 'rotorR', 'precurve', 'presweep', 'precurveTip', 'presweepTip', 'precone', 'tilt', 'yaw', 'shearExp', 'hubHt', 'B', 'airfoil_parameterization', 'airfoil_analysis_options', 'bemoptions'])
-        self.add('eval', CCEvaluate(n, nSector), promotes=['Uinf', 'Rtip', 'Omega', 'r', 'Rhub', 'B', 'precurve', 'presweep', 'presweepTip', 'precurveTip', 'precone', 'nSector', 'rotorR', 'rho', 'CP', 'CT', 'CQ', 'P', 'T', 'Q'])
-
-        for i in range(nSector):
-            self.connect('load_group.group' + str(i+1) + '.loads.Np', 'eval.Np' + str(i+1))
-            self.connect('load_group.group' + str(i+1) + '.loads.Tp', 'eval.Tp' + str(i+1))
-        self.add('obj_cmp', ExecComp('obj = -CP', CP=1.0), promotes=['*'])
-=======
     def __init__(self, nSector, n, n2):
         super(CCBlade, self).__init__()
 
@@ -1282,59 +1192,6 @@
                     self.connect('chord', 'results'+str(i)+'.load_group.group'+str(k+1)+'.brent'+str(j+1)+'.chord', src_indices=[j])
                     self.connect('r', 'results'+str(i)+'.load_group.group'+str(k+1)+'.brent'+str(j+1)+'.r', src_indices=[j])
         self.add('obj_cmp', ExecComp('obj = -max(CP)', CP=np.zeros(n2)), promotes=['*'])
->>>>>>> f2a8826f
-
-# class CCBlade2(Group):
-#
-#     def __init__(self, nSector, n, n2):
-#         super(CCBlade2, self).__init__()
-#
-#         self.add('Uinf', IndepVarComp('Uinf', np.zeros(n2)), promotes=['*'])
-#         self.add('pitch', IndepVarComp('pitch', np.zeros(n2)), promotes=['*'])
-#         self.add('Omega', IndepVarComp('Omega', np.zeros(n2)), promotes=['*'])
-#
-#         for i in range(n2):
-#             self.add('flow_sweep'+str(i), FlowSweep(nSector, n), promotes=['r', 'Rtip', 'chord', 'rho', 'mu', 'Rhub', 'hubHt', 'precurve', 'presweep', 'precone', 'tilt', 'yaw', 'pitch', 'shearExp', 'B', 'bemoptions', 'airfoil_parameterization', 'airfoil_analysis_options', 'rotorR', 'rho', 'CP', 'CT', 'CQ', 'P', 'T', 'Q'])
-#             self.connect('Uinf', 'flow_sweep'+str(i)+'.Uinf')
-#             self.connect('pitch', 'flow_sweep'+str(i)+'.pitch')
-#             self.connect('Omega', 'flow_sweep'+str(i)+'.Omega')
-#         # self.add('load_group', SweepGroup(nSector, n), promotes=['Uinf', 'Omega', 'pitch', 'Rtip', 'Omega', 'r', 'chord', 'theta', 'rho', 'mu', 'Rhub', 'rotorR', 'precurve', 'presweep', 'precurveTip', 'presweepTip', 'precone', 'tilt', 'yaw', 'pitch', 'shearExp', 'hubHt', 'B', 'af', 'bemoptions'])
-#         # self.add('eval', CCEvaluate(n), promotes=['Uinf', 'Rtip', 'Omega', 'r', 'Rhub', 'B', 'precurve', 'presweep', 'presweepTip', 'precurveTip', 'precone', 'nSector', 'rotorR', 'rho', 'CP', 'CT', 'CQ', 'P', 'T', 'Q'])
-#         #
-#         # for i in range(nSector):
-#         #     self.connect('load_group.group' + str(i+1) + '.loads.Np', 'eval.Np' + str(i+1))
-#         #     self.connect('load_group.group' + str(i+1) + '.loads.Tp', 'eval.Tp' + str(i+1))
-#
-#         self.add('obj_cmp', ExecComp('obj = -CP', CP=1.0), promotes=['*'])
-
-class CCBlade_FULL(Group):
-
-    def __init__(self, run_case, nSector, n, n2):
-        super(CCBlade_FULL, self).__init__()
-        self.add('Uinf', IndepVarComp('Uinf', 0.0), promotes=['*'])
-        self.add('pitch', IndepVarComp('pitch', 0.0), promotes=['*'])
-        self.add('Omega', IndepVarComp('Omega', 0.0), promotes=['*'])
-
-        self.add('r', IndepVarComp('r', np.zeros(n)), promotes=['*'])
-        self.add('chord', IndepVarComp('chord', np.zeros(n)), promotes=['*'])
-        self.add('Rhub', IndepVarComp('Rhub', 0.0), promotes=['*'])
-        self.add('Rtip', IndepVarComp('Rtip', 0.0), promotes=['*'])
-        self.add('precone', IndepVarComp('precone', 0.0), promotes=['*'])
-        self.add('tilt', IndepVarComp('tilt', 0.0), promotes=['*'])
-        self.add('theta', IndepVarComp('theta', np.zeros(n)), promotes=['*'])
-        self.add('hubHt', IndepVarComp('hubHt', 0.0), promotes=['*'])
-        self.add('precurve', IndepVarComp('precurve', np.zeros(n)), promotes=['*'])
-        self.add('presweep', IndepVarComp('presweep', np.zeros(n)), promotes=['*'])
-        self.add('yaw', IndepVarComp('yaw', 0.0), promotes=['*'])
-        self.add('precurveTip', IndepVarComp('precurveTip', 0.0), promotes=['*'])
-        self.add('presweepTip', IndepVarComp('presweepTip', 0.0), promotes=['*'])
-        # self.add('af', IndepVarComp('af', np.zeros(n)), promotes=['*'])
-        self.add('airfoil_parameterization', IndepVarComp('airfoil_parameterization', val=np.zeros((n, 8))), promotes=['*'])
-        self.add('airfoil_analysis_options', IndepVarComp('airfoil_analysis_options', {}, pass_by_obj=True), promotes=['*'])
-        self.add('bemoptions', IndepVarComp('bemoptions', {}, pass_by_obj=True), promotes=['*'])
-        self.add('shearExp', IndepVarComp('shearExp', 0.0), promotes=['*'])
-        for j in range(n2):
-            self.add('cc2', CCBlade2(nSector, n))
 
 class CCBlade_to_RotorSE_connection(Group):
 
@@ -1471,62 +1328,6 @@
     airfoil_analysis_options = dict(AirfoilParameterization='CST', CFDorXFOIL='XFOIL', FDorCS='FD', iterations=20, processors=0)
     ### AirfoilParameterization = ('CST', 'Files', 'NACA'), CFDorXFOIL=('XFOIL', 'CFD'), FDorCS=('FD', 'CS'), iterations=20, processors=0)
 
-<<<<<<< HEAD
-    ## Test LoadsGroup
-    loads = Problem()
-    root = loads.root = LoadsGroup(n)
-
-    # loads.driver = pyOptSparseDriver()
-    # loads.driver.options['optimizer'] = 'SNOPT'
-    # loads.driver.add_desvar('Omega', lower=1.5, upper=25.0)
-    # loads.driver.add_objective('obj')
-    # recorder = SqliteRecorder('recorder')
-    # recorder.options['record_params'] = True
-    # recorder.options['record_metadata'] = True
-    # loads.driver.add_recorder(recorder)
-
-    loads.setup(check=False)
-
-    loads['Rhub'] = Rhub
-    loads['Rtip'] = Rtip
-    loads['r'] = r
-    loads['chord'] = chord
-    loads['theta'] = np.radians(theta)
-    loads['rho'] = rho
-    loads['mu'] = mu
-    loads['tilt'] = np.radians(tilt)
-    loads['precone'] = np.radians(precone)
-    loads['yaw'] = np.radians(yaw)
-    loads['shearExp'] = shearExp
-    loads['hubHt'] = hubHt
-    loads['Uinf'] = Uinf
-    loads['Omega'] = Omega
-    loads['pitch'] = np.radians(pitch)
-    loads['azimuth'] = np.radians(azimuth)
-    loads['airfoil_parameterization'] = CST
-    loads['bemoptions'] = bemoptions
-    loads['airfoil_analysis_options'] = airfoil_analysis_options
-
-    # measure wall time
-    import time
-    t0 = time.time()
-    loads.run()
-    print time.time() - t0, "seconds wall time"
-
-    print function_calls_XFOIL
-
-    test_grad = open('partial_test_grad2.txt', 'w')
-
-    # power_gradients = loads.check_total_derivatives(out_stream=test_grad, unknown_list=['Np', 'Tp'])
-    # power_partial = loads.check_partial_derivatives(out_stream=test_grad)
-    print loads['Np']
-    print loads['Tp']
-    n2 = 1
-
-    ## Test CCBlade
-    ccblade = Problem()
-    ccblade.root = CCBlade(nSector, n)
-=======
     #### Test LoadsGroup
     # loads = Problem(impl=impl)
     # root = loads.root = Loads(n)
@@ -1565,7 +1366,6 @@
 
     ccblade = Problem(impl=impl)
     ccblade.root = CCBlade(nSector, n, n2)
->>>>>>> f2a8826f
 
     ### SETUP OPTIMIZATION
     # ccblade.driver = pyOptSparseDriver()
@@ -1601,25 +1401,12 @@
     ccblade['bemoptions'] = bemoptions
     ccblade['airfoil_analysis_options'] = airfoil_analysis_options
 
-    import time
-    t0 = time.time()
+    # import time
+    # t0 = time.time()
     ccblade.run()
-<<<<<<< HEAD
-    print time.time() - t0, "seconds wall time"
-
-    print ccblade['CP']
-    print ccblade['CQ']
-    print ccblade['CT']
-    test_grad = open('partial_test_grad.txt', 'w')
-    # power_gradients = ccblade.check_total_derivatives(out_stream=test_grad, unknown_list=['CP'])
-    # power_gradients = ccblade.check_total_derivatives_modified2(out_stream=test_grad)
-    # power_partial = ccblade.check_partial_derivatives(out_stream=test_grad)
-=======
-    t = time.time()
-    print t - t0
->>>>>>> f2a8826f
+    # t = time.time()
+    # print t - t0
 
     print 'CP', ccblade['CP']
     print 'CT', ccblade['CT']
-    print 'CQ', ccblade['CQ']
-    print 'Function Calls', function_calls_XFOIL+    print 'CQ', ccblade['CQ']