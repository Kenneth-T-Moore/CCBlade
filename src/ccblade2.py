__author__ = 'ryanbarr'

import warnings
from math import cos, sin, pi, sqrt, acos, exp, factorial
import numpy as np
import _bem
from openmdao.api import Component, ExecComp, IndepVarComp, Group, Problem, SqliteRecorder, ScipyGMRES, NLGaussSeidel
from openmdao.drivers.pyoptsparse_driver import pyOptSparseDriver
from zope.interface import Interface, implements
from scipy.interpolate import RectBivariateSpline, bisplev
from airfoilprep_free import Airfoil
from brent import Brent

class CCInit(Component):
    """
    CCInit

    Calculates rotorR

    """
    def __init__(self):
        super(CCInit, self).__init__()
        self.add_param('Rtip', val=0.0)
        self.add_param('precone', val=0.0)
        self.add_param('precurveTip', val=0.0)

        self.add_output('rotorR', shape=1)

        self.fd_options['form'] = 'central'
        self.fd_options['step_type'] = 'relative'
        # self.fd_options['force_fd'] = True

    def solve_nonlinear(self, params, unknowns, resids):
        unknowns['rotorR'] = params['Rtip']*cos(params['precone']) + params['precurveTip']*sin(params['precone'])

    def linearize(self, params, unknowns, resids):
        J = {}
        J['rotorR', 'precone'] = -params['Rtip']*sin(params['precone']) + params['precurveTip']*cos(params['precone'])
        J['rotorR', 'precurveTip'] = sin(params['precone'])
        J['rotorR', 'Rtip'] = cos(params['precone'])
        return J

class WindComponents(Component):
    """
    WindComponents

    Inputs: n - Number of sections analyzed across blade

    Outputs: Vx, Vy

    """
    def __init__(self, n):
        super(WindComponents, self).__init__()
        self.add_param('r', val=np.zeros(n))
        self.add_param('precurve', val=np.zeros(n))
        self.add_param('presweep', shape=n)
        self.add_param('Uinf', shape=1)
        self.add_param('precone', shape=1)
        self.add_param('azimuth', val=0.0)
        self.add_param('tilt', shape=1)
        self.add_param('yaw', shape=1)
        self.add_param('Omega', shape=1)
        self.add_param('shearExp', shape=1) #, pass_by_obj=True)
        self.add_param('hubHt', shape=1)

        self.add_output('Vx', shape=n)
        self.add_output('Vy', shape=n)

        self.fd_options['form'] = 'central'
        self.fd_options['step_type'] = 'relative'
        # self.fd_options['force_fd'] = True

    def solve_nonlinear(self, params, unknowns, resids):
        unknowns['Vx'], unknowns['Vy'] = _bem.windcomponents(params['r'], params['precurve'], params['presweep'], params['precone'], params['yaw'], params['tilt'], params['azimuth'], params['Uinf'], params['Omega'], params['hubHt'], params['shearExp'])

    def list_deriv_vars(self):

        inputs = ('r', 'precurve', 'presweep', 'Uinf', 'precone', 'azimuth', 'tilt', 'yaw', 'Omega', 'hubHt')
        outputs = ('Vx', 'Vy')

        return inputs, outputs

    def linearize(self, params, unknowns, resids):
        J = {}
        r = params['r']
        precurve = params['precurve']
        presweep = params['presweep']
        precone = params['precone']
        yaw = params['yaw']
        tilt = params['tilt']
        azimuth = params['azimuth']
        Uinf = params['Uinf']
        Omega = params['Omega']
        hubHt = params['hubHt']
        shearExp = params['shearExp']

        # y = [r, precurve, presweep, precone, tilt, hubHt, yaw, azimuth, Uinf, Omega]  (derivative order)
        n = len(r)
        dy_dy = np.eye(3*n+7)

        _, Vxd, _, Vyd = _bem.windcomponents_dv(r, dy_dy[:, :n], precurve, dy_dy[:, n:2*n],
            presweep, dy_dy[:, 2*n:3*n], precone, dy_dy[:, 3*n], yaw, dy_dy[:, 3*n+3],
            tilt, dy_dy[:, 3*n+1], azimuth, dy_dy[:, 3*n+4], Uinf, dy_dy[:, 3*n+5],
            Omega, dy_dy[:, 3*n+6], hubHt, dy_dy[:, 3*n+2], shearExp)

        dVx_dr = np.diag(Vxd[:n, :])  # off-diagonal terms are known to be zero and not needed
        dVy_dr = np.diag(Vyd[:n, :])

        dVx_dcurve = Vxd[n:2*n, :].T  # tri-diagonal  (note: dVx_j / dcurve_i  i==row)
        dVy_dcurve = Vyd[n:2*n, :].T  # off-diagonal are actually all zero, but leave for convenience

        dVx_dsweep = np.diag(Vxd[2*n:3*n, :])  # off-diagonal terms are known to be zero and not needed
        dVy_dsweep = np.diag(Vyd[2*n:3*n, :])

        # w = [r, presweep, precone, tilt, hubHt, yaw, azimuth, Uinf, Omega]
        dVx_dw = np.vstack((dVx_dr, dVx_dsweep, Vxd[3*n:, :]))
        dVy_dw = np.vstack((dVy_dr, dVy_dsweep, Vyd[3*n:, :]))

        J['Vx', 'r'] = Vxd[:n, :]
        J['Vy', 'r'] = Vyd[:n, :]
        J['Vx', 'presweep'] = Vxd[2*n:3*n, :]
        J['Vy', 'presweep'] = Vyd[2*n:3*n, :]
        J['Vx', 'precone'] = dVx_dw[2]
        J['Vy', 'precone'] = dVy_dw[2]
        J['Vx', 'tilt'] = dVx_dw[3]
        J['Vy', 'tilt'] = dVy_dw[3]
        J['Vx', 'hubHt'] = dVx_dw[4]
        J['Vy', 'hubHt'] = dVy_dw[4]
        J['Vx', 'yaw'] = dVx_dw[5]
        J['Vy', 'yaw'] = dVy_dw[5]
        J['Vx', 'azimuth'] = dVx_dw[6]
        J['Vy', 'azimuth'] = dVy_dw[6]
        J['Vx', 'Uinf'] = dVx_dw[7]
        J['Vy', 'Uinf'] = dVy_dw[7]
        J['Vx', 'Omega'] = dVx_dw[8]
        J['Vy', 'Omega'] = dVy_dw[8]
        J['Vx', 'precurve'] = dVx_dcurve
        J['Vy', 'precurve'] = dVy_dcurve

        return J

class FlowCondition(Component):
    """
    FlowCondition

    Outputs: alpha, Re, W

    """
    def __init__(self):
        super(FlowCondition, self).__init__()
        self.add_param('pitch', shape=1)
        self.add_param('Vx', shape=1)
        self.add_param('Vy', shape=1)
        self.add_param('chord', shape=1)
        self.add_param('theta', shape=1)
        self.add_param('rho', shape=1)
        self.add_param('mu', shape=1)
        self.add_param('a_sub', shape=1)
        self.add_param('phi_sub', shape=1)
        self.add_param('ap_sub', shape=1)
        self.add_param('da_dx', val=np.zeros(9))
        self.add_param('dap_dx', val=np.zeros(9))

        self.add_output('alpha_sub', shape=1)
        self.add_output('Re_sub', shape=1)
        self.add_output('W_sub', shape=1)
        self.add_output('dalpha_dx', shape=9)
        self.add_output('dRe_dx', shape=9)

        self.fd_options['form'] = 'central'
        self.fd_options['step_type'] = 'relative'
        # self.fd_options['force_fd'] = True

    def solve_nonlinear(self, params, unknowns, resids):

        alpha, W, Re = _bem.relativewind(params['phi_sub'], params['a_sub'], params['ap_sub'], params['Vx'], params['Vy'], params['pitch'], params['chord'], params['theta'], params['rho'], params['mu'])

        unknowns['dalpha_dx'] = np.array([1.0, 0.0, -1.0, 0.0, 0.0, 0.0, 0.0, 0.0, -1.0])
        unknowns['dRe_dx'] = np.array([0.0, Re/params['chord'], 0.0, Re*params['Vx']/W**2, Re*params['Vy']/W**2, 0.0, 0.0, 0.0, 0.0])
        unknowns['alpha_sub'] = alpha
        unknowns['W_sub'] = W
        unknowns['Re_sub'] = Re

    def list_deriv_vars(self):

        inputs = ('Vx', 'Vy', 'theta', 'pitch', 'rho', 'mu', 'phi_sub', 'a_sub', 'ap_sub')
        outputs = ('alpha_sub', 'W_sub', 'Re_sub')

        return inputs, outputs

    def linearize(self, params, unknowns, resids):

        J = {}

        # x = [phi, chord, theta, Vx, Vy, r, Rhub, Rtip, pitch]  (derivative order)
        dx_dx = np.eye(9)

        alpha, dalpha_dx, W, dW_dx, Re, dRe_dx = _bem.relativewind_dv(params['phi_sub'], dx_dx[0, :],
            params['a_sub'], params['da_dx'], params['ap_sub'], params['dap_dx'], params['Vx'], dx_dx[3, :], params['Vy'], dx_dx[4, :],
            params['pitch'], dx_dx[8, :], params['chord'], dx_dx[1, :], params['theta'], dx_dx[2, :],
            params['rho'], params['mu'])

        Vx = params['Vx']
        Vy = params['Vy']
        if abs(params['a_sub']) > 10:
            dW_da = 0.0
            dW_dap = Vy / cos(params['phi_sub'])
            dW_dVx = 0.0
            dW_dVy = (1+params['ap_sub'])/cos(params['phi_sub'])
        elif abs(params['ap_sub']) > 10:
            dW_da = -params['Vx'] / sin(params['phi_sub'])
            dW_dap = 0.0
            dW_dVx = (1-params['a_sub'])/sin(params['phi_sub'])
            dW_dVy = 0.0
        else:
            dW_da = Vx**2*(params['a_sub'] - 1) / (sqrt((Vx*(1 - params['a_sub']))**2 + (Vy*(1+params['ap_sub']))**2))
            dW_dap = Vy**2*(params['ap_sub'] + 1) / (sqrt((Vx*(1 - params['a_sub']))**2 + (Vy*(1+params['ap_sub']))**2))
            dW_dVx = Vx*((1-params['a_sub'])**2) / (sqrt((Vx*(1 - params['a_sub']))**2 + (Vy*(1+params['ap_sub']))**2))
            dW_dVy = Vy*((1 + params['ap_sub'])**2) / (sqrt((Vx*(1 - params['a_sub']))**2 + (Vy*(1+params['ap_sub']))**2))

        J['alpha_sub', 'phi_sub'] = 1.0
        J['alpha_sub', 'theta'] = -1.0
        J['alpha_sub', 'pitch'] = -1.0

        J['Re_sub', 'chord'] = Re/params['chord']
        J['Re_sub', 'Vx'] = params['rho'] * dW_dVx * params['chord'] / params['mu']
        J['Re_sub', 'Vy'] = params['rho'] * dW_dVy * params['chord'] / params['mu']
        J['Re_sub', 'a_sub'] = params['rho'] * dW_da * params['chord'] / params['mu']
        J['Re_sub', 'ap_sub'] = params['rho'] * dW_dap * params['chord'] / params['mu']
        J['Re_sub', 'rho'] = Re / params['rho']
        J['Re_sub', 'mu'] = -Re / params['mu'] #**2

        J['W_sub', 'Vx'] = dW_dVx
        J['W_sub', 'Vy'] = dW_dVy
        J['W_sub', 'a_sub'] = dW_da
        J['W_sub', 'ap_sub'] = dW_dap

        # J['W_sub', 'phi_sub'] = dW_dx[0]
        # J['W_sub', 'chord'] = dW_dx[1]
        # J['W_sub', 'theta'] = dW_dx[2]
        # J['W_sub', 'Vx'] = dW_dx[3]
        # J['W_sub', 'Vy'] = dW_dx[4]
        # J['W_sub', 'r'] = dW_dx[5]
        # J['W_sub', 'Rhub'] = dW_dx[6]
        # J['W_sub', 'Rtip'] = dW_dx[7]
        # J['W_sub', 'pitch'] = dW_dx[8]
        # J['W_sub', 'a_sub'] = dW_da
        # J['W_sub', 'ap_sub'] = dW_dap

        return J

class AirfoilComp(Component):
    """
    AirfoilComp

    Inputs: n - Number of sections analyzed across blade, i - Section number

    Outputs: cl, cd

    """
    def __init__(self, n, i):
        super(AirfoilComp, self).__init__()
        self.add_param('alpha_sub', shape=1)
        self.add_param('Re_sub', shape=1)
        self.add_param('cst', val=np.zeros((n, 8))) #, pass_by_obj=True)
        self.add_param('CFD', val=False, pass_by_obj=True)

        self.add_output('cl_sub', shape=1)
        self.add_output('cd_sub', shape=1)
        self.add_output('dcl_dalpha', shape=1)
        self.add_output('dcl_dRe', shape=1)
        self.add_output('dcd_dalpha', shape=1)
        self.add_output('dcd_dRe', shape=1)

        self.fd_options['form'] = 'central'
        self.fd_options['step_type'] = 'relative'
        # self.fd_options['force_fd'] = True
        self.i = i

    def solve_nonlinear(self, params, unknowns, resids):
        # unknowns['cl_sub'], unknowns['cd_sub'] = params['af'][self.i].evaluate(params['alpha_sub'], params['Re_sub'])
        # unknowns['dcl_dalpha'], unknowns['dcl_dRe'], unknowns['dcd_dalpha'], unknowns['dcd_dRe'] = params['af'][self.i].derivatives(params['alpha_sub'], params['Re_sub'])
        if self.i == 0:
            unknowns['cl_sub'], unknowns['cd_sub'], unknowns['dcl_dalpha'], unknowns['dcl_dRe'], unknowns['dcd_dalpha'], unknowns['dcd_dRe'] = 0.0, 0.50, 0.0, 0.0, 0.0, 0.0
        elif self.i == 1:
            unknowns['cl_sub'], unknowns['cd_sub'], unknowns['dcl_dalpha'], unknowns['dcl_dRe'], unknowns['dcd_dalpha'], unknowns['dcd_dRe'] = 0.0, 0.35, 0.0, 0.0, 0.0, 0.0
        else:
            unknowns['cl_sub'], unknowns['cd_sub'], unknowns['dcl_dalpha'], unknowns['dcl_dRe'], unknowns['dcd_dalpha'], unknowns['dcd_dRe'] = self.cst_methodology(params['cst'][self.i], params['alpha_sub'], params['Re_sub'])
        cl, cd, dcl_dcst, dcd_dcst = self.cst_methodology_dv(params['cst'][self.i], params['alpha_sub'], params['Re_sub'], CFD=True)

    def list_deriv_vars(self):
        inputs = ('alpha_sub', 'Re_sub')
        outputs = ('cl_sub', 'cd_sub')
        return inputs, outputs

    def linearize(self, params, unknowns, resids):
        J = {}
        cl, cd, dcl_dcst, dcd_dcst = self.cst_methodology_dv(params['cst'][self.i], params['alpha_sub'], params['Re_sub'], CFD=params['CFD'])
        unknowns['cl_sub'], unknowns['cd_sub'] = cl, cd
        J['cl_sub', 'alpha_sub'] = unknowns['dcl_dalpha']
        J['cl_sub', 'Re_sub'] = unknowns['dcl_dRe']
        J['cl_sub', 'cst'] = dcl_dcst
        J['cd_sub', 'alpha_sub'] = unknowns['dcd_dalpha']
        J['cd_sub', 'Re_sub'] = unknowns['dcd_dRe']
        J['cd_sub', 'cst'] = dcd_dcst
        return J

    def cst_methodology(self, CST, alpha, Re):
        self.af = Airfoil.initFromCST(CST, [alpha], [Re])
        alpha, Re, cl, cd, cm = self.af.createDataGrid()
        global function_calls_XFOIL
        function_calls_XFOIL += 1
        dcl_dalpha, dcl_dRe, dcd_dalpha, dcd_dRe = self.af.xfoilFlowGradients(CST, alpha, Re)
        # dcl_dalpha, dcl_dRe, dcd_dalpha, dcd_dRe = 0.0, 0.0, 0.0, 0.0
        return cl, cd, dcl_dalpha, dcl_dRe, dcd_dalpha, dcd_dRe

    def cst_methodology_dv(self, CST, alpha, Re, CFD=False):
        if CFD:
            cl, cd, dcl_dcst, dcd_dcst = Airfoil.cfdGradients(CST, alpha, Re)
        else:
            cl, cd, dcl_dcst, dcd_dcst = Airfoil.xfoilGradients(CST, alpha, Re)
        return cl, cd, dcl_dcst, dcd_dcst

class BEM(Component):
    """
    BEM

    Inputs: n - Number of sections analyzed across blade, i - Section number

    Outputs: phi, a, ap

    """
    def __init__(self, n, i):
        super(BEM, self).__init__()

        self.add_param('pitch', shape=1)
        self.add_param('Rtip', shape=1)
        self.add_param('Vx', shape=1)
        self.add_param('Vy', shape=1)
        self.add_param('Omega', shape=1)
        self.add_param('r', shape=1)
        self.add_param('chord', shape=1)
        self.add_param('theta', shape=1)
        self.add_param('rho', shape=1)
        self.add_param('mu', shape=1)
        self.add_param('Rhub', shape=1)
        self.add_param('alpha_sub', shape=1)
        self.add_param('cl_sub', val=1.0)
        self.add_param('cd_sub', shape=1)
        self.add_param('B', val=3, pass_by_obj=True)
        self.add_param('bemoptions', val={}, pass_by_obj=True)
        self.add_param('dcl_dalpha', shape=1)
        self.add_param('dcd_dalpha', shape=1)
        self.add_param('dalpha_dx', shape=9)
        self.add_param('dcl_dRe', shape=1)
        self.add_param('dcd_dRe', shape=1)
        self.add_param('dRe_dx', shape=9)

        self.add_output('a_sub', shape=1)
        self.add_output('ap_sub', shape=1)
        self.add_output('da_dx', val=np.zeros(9))
        self.add_output('dap_dx', val=np.zeros(9))
        self.add_state('phi_sub', shape=1)

        self.fd_options['form'] = 'central'
        self.fd_options['step_type'] = 'relative'
        self.i = i
        # self.fd_options['force_fd'] = True

    def solve_nonlinear(self, params, unknowns, resids):
        r = params['r']
        Rhub = params['Rhub']
        Rtip = params['Rtip']
        Vx = params['Vx']
        Vy = params['Vy']
        bemoptions = params['bemoptions']
        chord = params['chord']

        dx_dx = np.eye(9)
        # chain rule
        dcl_dx = params['dcl_dalpha']*params['dalpha_dx'] + params['dcl_dRe']*params['dRe_dx']
        dcd_dx = params['dcd_dalpha']*params['dalpha_dx'] + params['dcd_dRe']*params['dRe_dx']

        if not (params['Omega'] != 0):
            dR_dx = np.zeros(9)
            dR_dx[0] = 1.0  # just to prevent divide by zero
            da_dx = np.zeros(9)
            dap_dx = np.zeros(9)

        else:
            # ------ BEM solution method see (Ning, doi:10.1002/we.1636) ------
            fzero, a, ap, dR_dx, da_dx, dap_dx = _bem.inductionfactors_dv(r, chord, Rhub, Rtip,
             unknowns['phi_sub'], params['cl_sub'], params['cd_sub'], params['B'], Vx, Vy, dx_dx[5, :], dx_dx[1, :], dx_dx[6, :], dx_dx[7, :],
             dx_dx[0, :], dcl_dx, dcd_dx, dx_dx[3, :], dx_dx[4, :], **bemoptions)
            # resids['phi_sub'] = fzero
            unknowns['a_sub'] = a
            unknowns['ap_sub'] = ap
            unknowns['da_dx'] = da_dx
            unknowns['dap_dx'] = dap_dx
            # self.fzero = fzero
            # self.a = a
            # self.ap = ap

        self.dR_dx = dR_dx
        self.da_dx = da_dx
        self.dap_dx = dap_dx

    def apply_nonlinear(self, params, unknowns, resids):
        r = params['r']
        Rhub = params['Rhub']
        Rtip = params['Rtip']
        Vx = params['Vx']
        Vy = params['Vy']
        bemoptions = params['bemoptions']
        chord = params['chord']

        dx_dx = np.eye(9)
        # chain rule
        dcl_dx = params['dcl_dalpha']*params['dalpha_dx'] + params['dcl_dRe']*params['dRe_dx']
        dcd_dx = params['dcd_dalpha']*params['dalpha_dx'] + params['dcd_dRe']*params['dRe_dx']

        if not (params['Omega'] != 0):
            dR_dx = np.zeros(9)
            dR_dx[0] = 1.0  # just to prevent divide by zero
            da_dx = np.zeros(9)
            dap_dx = np.zeros(9)

        else:
            # ------ BEM solution method see (Ning, doi:10.1002/we.1636) ------
            fzero, a, ap, dR_dx, da_dx, dap_dx = _bem.inductionfactors_dv(r, chord, Rhub, Rtip,
             unknowns['phi_sub'], params['cl_sub'], params['cd_sub'], params['B'], Vx, Vy, dx_dx[5, :], dx_dx[1, :], dx_dx[6, :], dx_dx[7, :],
             dx_dx[0, :], dcl_dx, dcd_dx, dx_dx[3, :], dx_dx[4, :], **bemoptions)
            resids['phi_sub'] = fzero
            resids['a_sub'] = a - unknowns['a_sub']
            resids['ap_sub'] = ap - unknowns['ap_sub']
            # self.fzero = fzero
            # self.a = a
            # self.ap = ap

        self.dR_dx = dR_dx
        self.da_dx = da_dx
        self.dap_dx = dap_dx


    def linearize(self, params, unknowns, resids):
        J = {}
        # x = [phi, chord, theta, Vx, Vy, r, Rhub, Rtip, pitch]  (derivative order)
        dR_dx = self.dR_dx
        da_dx = self.da_dx
        dap_dx = self.dap_dx

        J['phi_sub', 'phi_sub'] = dR_dx[0]
        J['phi_sub', 'chord'] = dR_dx[1]
        # J['phi_sub', 'theta'] = dR_dx[2]
        J['phi_sub', 'Vx'] = dR_dx[3]
        J['phi_sub', 'Vy'] = dR_dx[4]
        J['phi_sub', 'r'] = dR_dx[5]
        J['phi_sub', 'Rhub'] = dR_dx[6]
        J['phi_sub', 'Rtip'] = dR_dx[7]
        # J['phi_sub', 'pitch'] = dR_dx[8]

        Vx = params['Vx']
        Vy = params['Vy']
        sigma_p = params['B']/2.0/pi*params['chord']/params['r']
        # cl = params['cl_sub']
        # cd = params['cd_sub']
        cphi = cos(unknowns['phi_sub'])
        sphi = sin(unknowns['phi_sub'])
        B = params['B']
        Rtip = params['Rtip']
        r = params['r']
        Rhub = params['Rhub']
        factortip = B/2.0*(Rtip - r)/(r*abs(sphi))
        Ftip = 2.0/pi*acos(exp(-factortip))

        factorhub = B/2.0*(r - Rhub)/(Rhub*abs(sphi))
        Fhub = 2.0/pi*acos(exp(-factorhub))

        F = Ftip * Fhub

        # dR_dcl = 1/(Vy/Vx)*sigma_p/4.0/F
        # dR_dcd = -1/(Vy/Vx)*sigma_p*cphi/4.0/F/sphi

        dR_dcl = cphi/(Vy/Vx)*(sigma_p*(sphi)/4.0/F/sphi/cphi) # 1/(Vy/Vx)*sigma_p/4.0/F
        dR_dcd = cphi/(Vy/Vx)*(sigma_p*(-cphi)/4.0/F/sphi/cphi) # -1/(Vy/Vx)*sigma_p*cphi/4.0/F/sphi

        # J['phi_sub', 'cl_sub'] = dR_dcl
        # J['phi_sub', 'cd_sub'] = dR_dcd
        J['a_sub', 'phi_sub'] = da_dx[0]
        J['a_sub', 'chord'] = da_dx[1]
        J['a_sub', 'theta'] = da_dx[2]
        J['a_sub', 'Vx'] = da_dx[3]
        J['a_sub', 'Vy'] = da_dx[4]
        J['a_sub', 'r'] = da_dx[5]
        J['a_sub', 'Rhub'] = da_dx[6]
        J['a_sub', 'Rtip'] = da_dx[7]
        J['a_sub', 'pitch'] = da_dx[8]

        J['ap_sub', 'phi_sub'] = dap_dx[0]
        J['ap_sub', 'chord'] = dap_dx[1]
        J['ap_sub', 'theta'] = dap_dx[2]
        J['ap_sub', 'Vx'] = dap_dx[3]
        J['ap_sub', 'Vy'] = dap_dx[4]
        J['ap_sub', 'r'] = dap_dx[5]
        J['ap_sub', 'Rhub'] = dap_dx[6]
        J['ap_sub', 'Rtip'] = dap_dx[7]
        J['ap_sub', 'pitch'] = dap_dx[8]


        J['phi_sub', 'cl_sub'] = 0.0
        return J

class MUX(Component):
    """
    MUX - Combines all the sections into single variables of arrays

    Inputs: n - Number of sections analyzed across blade

    Outputs: phi, cl, cd, W

    """
    def __init__(self, n):
        super(MUX, self).__init__()
        for i in range(n):
            self.add_param('phi'+str(i+1), val=0.0)
            self.add_param('cl'+str(i+1), val=0.0)
            self.add_param('cd'+str(i+1), val=0.0)
            self.add_param('W'+str(i+1), val=0.0)

        self.add_output('phi', val=np.zeros(n))
        self.add_output('cl', val=np.zeros(n))
        self.add_output('cd', val=np.zeros(n))
        self.add_output('W', val=np.zeros(n))

        self.fd_options['form'] = 'central'
        self.fd_options['step_type'] = 'relative'
        # self.fd_options['force_fd'] = True
        self.n = n

    def solve_nonlinear(self, params, unknowns, resids):
        for i in range(self.n):
            unknowns['phi'][i] = params['phi'+str(i+1)]
            unknowns['cl'][i] = params['cl'+str(i+1)]
            unknowns['cd'][i] = params['cd'+str(i+1)]
            unknowns['W'][i] = params['W'+str(i+1)]

    def linearize(self, params, unknowns, resids):
        n = self.n
        J = {}
        for i in range(n):
            zeros = np.zeros(n)
            zeros[i] = 1
            J['phi', 'phi'+str(i+1)] = zeros
            J['cl', 'cl'+str(i+1)] = zeros
            J['cd', 'cd'+str(i+1)] = zeros
            J['W', 'W'+str(i+1)] = zeros
        return J

class DistributedAeroLoads(Component):
    """
    DistributedAeroLoads

    Inputs: n - Number of sections analyzed across blade

    Outputs: Np, Tp

    """
    def __init__(self, n):
        super(DistributedAeroLoads, self).__init__()
        self.add_param('chord', shape=n)
        self.add_param('rho', shape=1)
        self.add_param('phi', val=np.zeros(n))
        self.add_param('cl', val=np.zeros(n))
        self.add_param('cd', val=np.zeros(n))
        self.add_param('W', val=np.zeros(n))

        self.add_output('Np', shape=n)
        self.add_output('Tp', shape=n)

        self.fd_options['form'] = 'central'
        self.fd_options['step_type'] = 'relative'
        # self.fd_options['force_fd'] = True
        self.n = n

    def solve_nonlinear(self, params, unknowns, resids):

        chord = params['chord']
        rho = params['rho']
        phi = params['phi']
        cl = params['cl']
        cd = params['cd']
        W = params['W']
        n = self.n

        Np = np.zeros(n)
        Tp = np.zeros(n)

        self.dNp_dcl, self.dTp_dcl, self.dNp_dcd, self.dTp_dcd, self.dNp_dphi, self.dTp_dphi, self.dNp_drho, self.dTp_drho, self.dNp_dW, self.dTp_dW, self.dNp_dchord, self.dTp_dchord = \
            np.zeros(n), np.zeros(n), np.zeros(n), np.zeros(n), np.zeros(n), np.zeros(n), np.zeros(n), np.zeros(n), np.zeros(n), np.zeros(n), np.zeros(n), np.zeros(n)

        for i in range(n):
            cphi = cos(phi[i])
            sphi = sin(phi[i])

            cn = cl[i]*cphi + cd[i]*sphi  # these expressions should always contain drag
            ct = cl[i]*sphi - cd[i]*cphi
            q = 0.5*rho*W[i]**2
            Np[i] = cn*q*chord[i]
            Tp[i] = ct*q*chord[i]

            self.dNp_dcl[i] = cphi*q*chord[i]
            self.dTp_dcl[i] = sphi*q*chord[i]
            self.dNp_dcd[i] = sphi*q*chord[i]
            self.dTp_dcd[i] = -cphi*q*chord[i]
            self.dNp_dphi[i] = (-cl[i]*sphi + cd[i]*cphi)*q*chord[i]
            self.dTp_dphi[i] = (cl[i]*cphi + cd[i]*sphi)*q*chord[i]
            self.dNp_drho[i] = cn*q/rho*chord[i]
            self.dTp_drho[i] = ct*q/rho*chord[i]
            self.dNp_dW[i] = cn*0.5*rho*2*W[i]*chord[i]
            self.dTp_dW[i] = ct*0.5*rho*2*W[i]*chord[i]
            self.dNp_dchord[i] = cn*q
            self.dTp_dchord[i] = ct*q

        unknowns['Np'] = Np
        unknowns['Tp'] = Tp

    def linearize(self, params, unknowns, resids):

        J = {}
        # # add chain rule for conversion to radians
        ## TODO: Check radian conversion
        # ridx = [2, 6, 7, 9, 10, 13]
        # dNp_dz[ridx, :] *= pi/180.0
        # dTp_dz[ridx, :] *= pi/180.0
        J['Np', 'cl'] = np.diag(self.dNp_dcl)
        J['Tp', 'cl'] = np.diag(self.dTp_dcl)
        J['Np', 'cd'] = np.diag(self.dNp_dcd)
        J['Tp', 'cd'] = np.diag(self.dTp_dcd)
        J['Np', 'phi'] = np.diag(self.dNp_dphi)
        J['Tp', 'phi'] = np.diag(self.dTp_dphi)
        J['Np', 'rho'] = self.dNp_drho
        J['Tp', 'rho'] = self.dTp_drho
        J['Np', 'W'] = np.diag(self.dNp_dW) # rho*W*cn*chord
        J['Tp', 'W'] = np.diag(self.dTp_dW)
        J['Np', 'chord'] = np.diag(self.dNp_dchord)
        J['Tp', 'chord'] = np.diag(self.dTp_dchord)
        return J

class CCEvaluate(Component):
    """
    CCEvaluate

    Inputs: n - Number of sections analyzed across blade, nSector - Number of sweeps

    Outputs: CP, CT, CQ, P, T, Q

    """
    def __init__(self, n, nSector):
        super(CCEvaluate, self).__init__()

        self.add_param('Uinf', val=10.0)
        self.add_param('Rtip', val=63.)
        self.add_param('Omega', shape=1)
        self.add_param('r', shape=n)
        self.add_param('B', val=3, pass_by_obj=True)
        self.add_param('precurve', shape=n)
        self.add_param('presweep', shape=n)
        self.add_param('presweepTip', shape=1)
        self.add_param('precurveTip', shape=1)
        self.add_param('rho', shape=1)
        self.add_param('precone', shape=1)
        self.add_param('Rhub', shape=1)
        self.add_param('nSector', val=4)
        self.add_param('rotorR', shape=1)
        for i in range(nSector):
            self.add_param('Np'+str(i+1), val=np.zeros(n))
            self.add_param('Tp'+str(i+1), val=np.zeros(n))

        self.add_output('P', val=0.5)
        self.add_output('T', val=0.5)
        self.add_output('Q', val=0.5)
        self.add_output('CP', val=0.5)
        self.add_output('CT', val=0.5)
        self.add_output('CQ', val=0.5)

        self.fd_options['form'] = 'central'
        self.fd_options['step_type'] = 'relative'
        # self.fd_options['force_fd'] = True
        self.n = n

    def solve_nonlinear(self, params, unknowns, resids):

        r = params['r']
        precurve = params['precurve']
        presweep = params['presweep']
        precone = params['precone']
        Rhub = params['Rhub']
        Rtip = params['Rtip']
        precurveTip = params['precurveTip']
        presweepTip = params['presweepTip']
        nSector = params['nSector']
        Uinf = params['Uinf']
        Omega = params['Omega']
        B = params['B']
        rho = params['rho']
        rotorR = params['rotorR']
        nsec = int(nSector)
        npts = 1 #len(Uinf)
        n = self.n
        Np = {}
        Tp = {}
        for i in range(nSector):
            Np['Np' + str(i+1)] = params['Np' + str(i+1)]
            Tp['Tp' + str(i+1)] = params['Tp' + str(i+1)]
        T = np.zeros(npts)
        Q = np.zeros(npts)


        self.dT_dr, self.dQ_dr, self.dP_dr, self.dT_dprecurve, self.dQ_dprecurve, self.dP_dprecurve, self.dT_dpresweep, self.dQ_dpresweep, self.dP_dpresweep, \
        self.dT_dprecone, self.dQ_dprecone, self.dP_dprecone, self.dT_dRhub, self.dQ_dRhub, self.dP_dRhub, self.dT_dRtip, self.dQ_dRtip, self.dP_dRtip, \
        self.dT_dprecurvetip, self.dQ_dprecurvetip, self.dP_dprecurvetip, self.dT_dpresweeptip, self.dQ_dpresweeptip, self.dP_dpresweeptip = \
            np.zeros((1, n)), np.zeros((1, n)), np.zeros((1, n)), np.zeros((1, n)), np.zeros((1, n)), np.zeros((1, n)), np.zeros((1, n)), np.zeros((1, n)), np.zeros((1, n)), \
            0., 0., 0., 0., 0., 0., 0., 0., 0., 0., 0., 0., 0., 0., 0.


        self.dT_dNp_tot, self.dQ_dNp_tot, self.dP_dNp_tot, self.dT_dTp_tot, self.dQ_dTp_tot, self.dP_dTp_tot = {}, {}, {}, {}, {}, {}

        args = (r, precurve, presweep, precone, Rhub, Rtip, precurveTip, presweepTip)

        for i in range(npts):  # iterate across conditions

            for j in range(nsec):  # integrate across azimuth
                Np1 = Np['Np'+str(j+1)]
                Tp1 = Tp['Tp'+str(j+1)]

                Tsub, Qsub = _bem.thrusttorque(Np1, Tp1, *args)

                T[i] += B * Tsub / nsec
                Q[i] += B * Qsub / nsec

                Tb = np.array([1, 0])
                Qb = np.array([0, 1])
                Npb, Tpb, rb, precurveb, presweepb, preconeb, Rhubb, Rtipb, precurvetipb, presweeptipb = \
                    _bem.thrusttorque_bv(Np1, Tp1, r, precurve, presweep, precone, Rhub, Rtip, precurveTip, presweepTip, Tb, Qb)

                dT_dNp1 = Npb[0, :]
                dQ_dNp1 = Npb[1, :]
                dT_dTp1 = Tpb[0, :]
                dQ_dTp1 = Tpb[1, :]
                dP_dTp1 = Tpb[1, :] * Omega * pi / 30.0
                dP_dNp1 = Npb[1, :] * Omega * pi / 30.0
                dT_dr1 = rb[0, :]
                dQ_dr1 = rb[1, :]
                dP_dr1 = rb[1, :] * Omega * pi / 30.0
                dT_dprecurve1 = precurveb[0, :]
                dQ_dprecurve1 = precurveb[1, :]
                dP_dprecurve1 = precurveb[1, :] * Omega * pi / 30.0
                dT_dpresweep1 = presweepb[0, :]
                dQ_dpresweep1 = presweepb[1, :]
                dP_dpresweep1 = presweepb[1, :] * Omega * pi / 30.0
                dT_dprecone1 = preconeb[0]
                dQ_dprecone1 = preconeb[1]
                dP_dprecone1 = preconeb[1] * Omega * pi / 30.0
                dT_dRhub1 = Rhubb[0]
                dQ_dRhub1 = Rhubb[1]
                dP_dRhub1 = Rhubb[1] * Omega * pi / 30.0
                dT_dRtip1 = Rtipb[0]
                dQ_dRtip1 = Rtipb[1]
                dP_dRtip1 = Rtipb[1] * Omega * pi / 30.0
                dT_dprecurvetip1 = precurvetipb[0]
                dQ_dprecurvetip1 = precurvetipb[1]
                dP_dprecurvetip1 = precurvetipb[1] * Omega * pi / 30.0
                dT_dpresweeptip1 = presweeptipb[0]
                dQ_dpresweeptip1 = presweeptipb[1]
                dP_dpresweeptip1 = presweeptipb[1] * Omega * pi / 30.0

                dT_dNp, dT_dTp, dQ_dNp, dQ_dTp, dP_dNp, dP_dTp = np.zeros((1, n)), np.zeros((1, n)), np.zeros((1, n)), np.zeros((1, n)), np.zeros((1, n)), np.zeros((1, n))

                dT_dNp += [x * B / nsec for x in dT_dNp1]
                self.dT_dNp_tot['Np'+str(j+1)] = dT_dNp
                dQ_dNp += [x * B / nsec for x in dQ_dNp1]
                self.dQ_dNp_tot['Np'+str(j+1)] = dQ_dNp
                dP_dNp += [x * B / nsec for x in dP_dNp1]
                self.dP_dNp_tot['Np'+str(j+1)] = dP_dNp
                dT_dTp += [x * B / nsec for x in dT_dTp1]
                self.dT_dTp_tot['Tp'+str(j+1)] = dT_dTp
                dQ_dTp += [x * B / nsec for x in dQ_dTp1]
                self.dQ_dTp_tot['Tp'+str(j+1)] = dQ_dTp
                dP_dTp += [x * B / nsec for x in dP_dTp1]
                self.dP_dTp_tot['Tp'+str(j+1)] = dP_dTp
                self.dT_dr += [x * B / nsec for x in dT_dr1]
                self.dQ_dr += [x * B / nsec for x in dQ_dr1]
                self.dP_dr += [x * B / nsec for x in dP_dr1]
                self.dT_dprecurve += [x * B / nsec for x in dT_dprecurve1]
                self.dQ_dprecurve += [x * B / nsec for x in dQ_dprecurve1]
                self.dP_dprecurve += [x * B / nsec for x in dP_dprecurve1]
                self.dT_dpresweep += [x * B / nsec for x in dT_dpresweep1]
                self.dQ_dpresweep += [x * B / nsec for x in dQ_dpresweep1]
                self.dP_dpresweep += [x * B / nsec for x in dP_dpresweep1]
                self.dT_dprecone += dT_dprecone1 * B / nsec
                self.dQ_dprecone += dQ_dprecone1 * B / nsec
                self.dP_dprecone += dP_dprecone1 * B / nsec
                self.dT_dRhub += dT_dRhub1 * B / nsec
                self.dQ_dRhub += dQ_dRhub1 * B / nsec
                self.dP_dRhub += dP_dRhub1 * B / nsec
                self.dT_dRtip += dT_dRtip1 * B / nsec
                self.dQ_dRtip += dQ_dRtip1 * B / nsec
                self.dP_dRtip += dP_dRtip1 * B / nsec
                self.dT_dprecurvetip += dT_dprecurvetip1 * B / nsec
                self.dQ_dprecurvetip += dQ_dprecurvetip1 * B / nsec
                self.dP_dprecurvetip += dP_dprecurvetip1 * B / nsec
                self.dT_dpresweeptip += dT_dpresweeptip1 * B / nsec
                self.dQ_dpresweeptip += dQ_dpresweeptip1 * B / nsec
                self.dP_dpresweeptip += dP_dpresweeptip1 * B / nsec

        # Power
        P = Q * Omega*pi/30.0  # RPM to rad/s

        # normalize if necessary
        q = 0.5 * rho * Uinf**2
        A = pi * rotorR**2
        CP = P / (q * A * Uinf)
        CT = T / (q * A)
        CQ = Q / (q * rotorR * A)
        unknowns['CP'] = CP[0]
        unknowns['CT'] = CT[0]
        unknowns['CQ'] = CQ[0]
        unknowns['P'] = P[0]
        unknowns['T'] = T[0]
        unknowns['Q'] = Q[0]

        self.dCP_drho = -CP / rho
        self.dCT_drho = -CT / rho
        self.dCQ_drho = -CQ / rho
        self.dCP_drotorR = -2 * P / (q * pi * rotorR**3 * Uinf)
        self.dCT_drotorR = -2 * T / (q * pi * rotorR**3)
        self.dCQ_drotorR = -3 * Q / (q * pi * rotorR**4)
        self.dCP_dUinf = -3 * P / (0.5 * rho * Uinf**4 * A)
        self.dCT_dUinf = -2 * T / (0.5 * rho * Uinf**3 * A)
        self.dCQ_dUinf = -2 * Q / (0.5 * rho * Uinf**3 * rotorR * A)
        self.dP_dOmega = Q * pi / 30.0

    def linearize(self, params, unknowns, resids):
        J = {}
        Uinf = params['Uinf']
        rotorR = params['rotorR']

        q = 0.5 * params['rho'] * Uinf**2
        A = pi * rotorR**2

        nSector = int(params['nSector'])

        for i in range(nSector):
            J['CP', 'Np'+str(i+1)] = self.dP_dNp_tot['Np'+str(i+1)] / (q * A * Uinf)
            J['CP', 'Tp'+str(i+1)] = self.dP_dTp_tot['Tp'+str(i+1)] / (q * A * Uinf)
            J['CT', 'Np'+str(i+1)] = self.dT_dNp_tot['Np'+str(i+1)] / (q * A)
            J['CT', 'Tp'+str(i+1)] = self.dT_dTp_tot['Tp'+str(i+1)] / (q * A)
            J['CQ', 'Np'+str(i+1)] = self.dQ_dNp_tot['Np'+str(i+1)] / (q * rotorR * A)
            J['CQ', 'Tp'+str(i+1)] = self.dQ_dTp_tot['Tp'+str(i+1)] / (q * rotorR * A)
            J['P', 'Np'+str(i+1)] = self.dP_dNp_tot['Np'+str(i+1)]
            J['P', 'Tp'+str(i+1)] = self.dP_dTp_tot['Tp'+str(i+1)]
            J['T', 'Np'+str(i+1)] = self.dT_dNp_tot['Np'+str(i+1)]
            J['T', 'Tp'+str(i+1)] = self.dT_dTp_tot['Tp'+str(i+1)]
            J['Q', 'Np'+str(i+1)] = self.dQ_dNp_tot['Np'+str(i+1)]
            J['Q', 'Tp'+str(i+1)] = self.dQ_dTp_tot['Tp'+str(i+1)]

        J['CP', 'Uinf'] = self.dCP_dUinf
        J['CP', 'Rtip'] = self.dP_dRtip / (q * A * Uinf)
        J['CP', 'Omega'] = self.dP_dOmega / (q * A * Uinf)
        J['CP', 'r'] = self.dP_dr / (q * A * Uinf)
        J['CP', 'precurve'] = self.dP_dprecurve / (q * A * Uinf)
        J['CP', 'presweep'] = self.dP_dpresweep / (q * A * Uinf)
        J['CP', 'presweepTip'] = self.dP_dpresweeptip / (q * A * Uinf)
        J['CP', 'precurveTip'] = self.dP_dprecurvetip / (q * A * Uinf)
        J['CP', 'precone'] = self.dP_dprecone / (q * A * Uinf)
        J['CP', 'rho'] = self.dCP_drho
        J['CP', 'Rhub'] = self.dP_dRhub / (q * A * Uinf)
        J['CP', 'rotorR'] = self.dCP_drotorR

        J['CT', 'Uinf'] = self.dCT_dUinf
        J['CT', 'Rtip'] = self.dT_dRtip / (q * A)
        J['CT', 'Omega'] = 0.0
        J['CT', 'r'] = (self.dT_dr / (q * A))
        J['CT', 'precurve'] = self.dT_dprecurve / (q * A)
        J['CT', 'presweep'] = self.dT_dpresweep / (q * A)
        J['CT', 'presweepTip'] = self.dT_dpresweeptip / (q * A)
        J['CT', 'precurveTip'] = self.dT_dprecurvetip / (q * A)
        J['CT', 'precone'] = self.dT_dprecone / (q * A)
        J['CT', 'rho'] = self.dCT_drho
        J['CT', 'Rhub'] = self.dT_dRhub / (q * A)
        J['CT', 'rotorR'] = self.dCT_drotorR

        J['CQ', 'Uinf'] = self.dCQ_dUinf
        J['CQ', 'Rtip'] = self.dQ_dRtip / (q * rotorR * A)
        J['CQ', 'Omega'] = 0.0
        J['CQ', 'r'] = self.dQ_dr / (q * rotorR * A)
        J['CQ', 'precurve'] = self.dQ_dprecurve / (q * rotorR * A)
        J['CQ', 'presweep'] = self.dQ_dpresweep/ (q * rotorR * A)
        J['CQ', 'presweepTip'] = self.dQ_dpresweeptip / (q * rotorR * A)
        J['CQ', 'precurveTip'] = self.dQ_dprecurvetip / (q * rotorR * A)
        J['CQ', 'precone'] = self.dQ_dprecone / (q * rotorR * A)
        J['CQ', 'rho'] = self.dCQ_drho
        J['CQ', 'Rhub'] = self.dQ_dRhub / (q * rotorR * A)
        J['CQ', 'rotorR'] = self.dCQ_drotorR

        J['P', 'Uinf'] = 0.0
        J['P', 'Rtip'] = self.dP_dRtip
        J['P', 'Omega'] = self.dP_dOmega
        J['P', 'r'] = self.dP_dr
        J['P', 'precurve'] = self.dP_dprecurve
        J['P', 'presweep'] = self.dP_dpresweep
        J['P', 'presweepTip'] = self.dP_dpresweeptip
        J['P', 'precurveTip'] = self.dP_dprecurvetip
        J['P', 'precone'] = self.dP_dprecone
        J['P', 'rho'] = 0.0
        J['P', 'Rhub'] = self.dP_dRhub
        J['P', 'rotorR'] = 0.0

        J['T', 'Uinf'] = 0.0
        J['T', 'Rtip'] = self.dT_dRtip
        J['T', 'Omega'] = 0.0
        J['T', 'r'] = self.dT_dr
        J['T', 'precurve'] = self.dT_dprecurve
        J['T', 'presweep'] = self.dT_dpresweep
        J['T', 'presweepTip'] = self.dT_dpresweeptip
        J['T', 'precurveTip'] = self.dT_dprecurvetip
        J['T', 'precone'] = self.dT_dprecone
        J['T', 'rho'] = 0.0
        J['T', 'Rhub'] = self.dT_dRhub
        J['T', 'rotorR'] = 0

        J['Q', 'Uinf'] = 0.0
        J['Q', 'Rtip'] = self.dQ_dRtip
        J['Q', 'Omega'] = 0.0
        J['Q', 'r'] = self.dQ_dr
        J['Q', 'precurve'] = self.dQ_dprecurve
        J['Q', 'presweep'] = self.dQ_dpresweep
        J['Q', 'presweepTip'] = self.dQ_dpresweeptip
        J['Q', 'precurveTip'] = self.dQ_dprecurvetip
        J['Q', 'precone'] = self.dQ_dprecone
        J['Q', 'rho'] = 0.0
        J['Q', 'Rhub'] = self.dQ_dRhub
        J['Q', 'rotorR'] = 0

        return J


class BrentGroup(Group):
    def __init__(self, n, i):
        super(BrentGroup, self).__init__()
        self.add('flow', FlowCondition(), promotes=['*'])
        self.add('airfoils', AirfoilComp(n, i), promotes=['*'])
        sub = self.add('sub', Group(), promotes=['*'])
        sub.add('bem', BEM(n, i), promotes=['*'])
        sub.ln_solver = ScipyGMRES()
        sub.nl_solver = Brent()
        self.ln_solver = ScipyGMRES()
        self.nl_solver = NLGaussSeidel()
        self.nl_solver.options['atol'] = 1e-12 #TODO Check
        self.nl_solver.options['rtol'] = 1e-12
        # sub.ln_solver = ScipyGMRES()
        # self.ln_solver = ScipyGMRES()
        # self.nl_solver = Brent()
        # set standard limits
        epsilon = 1e-6
        phi_lower = epsilon
        phi_upper = pi/2
        # if errf(phi_lower, *args)*errf(phi_upper, *args) > 0:  # an uncommon but possible case
        #
        #         if errf(-pi/4, *args) < 0 and errf(-epsilon, *args) > 0:
        #             phi_lower = -pi/4
        #             phi_upper = -epsilon
        #         else:
        #             phi_lower = pi/2
        #             phi_upper = pi - epsilon
<<<<<<< HEAD
        self.nl_solver.options['lower_bound'] = phi_lower
        self.nl_solver.options['upper_bound'] = phi_upper
        # self.nl_solver.options['xtol'] = 1e-6
        rtol = np.array([0.000001])
        self.nl_solver.options['rtol'] = rtol[0] #1e-6
        self.nl_solver.options['state_var'] = 'phi_sub'

        # self.fd_options['force_fd'] = True
        self.fd_options['step_type'] = 'relative'
        self.fd_options['form'] = 'central'

=======
        sub.nl_solver.options['lower_bound'] = phi_lower
        sub.nl_solver.options['upper_bound'] = phi_upper
        sub.nl_solver.options['state_var'] = 'phi_sub'
        # self.fd_options['force_fd'] = True
>>>>>>> 5a5b06b0
    def list_deriv_vars(self):

        inputs = ('Vx', 'Vy', 'chord', 'theta', 'pitch', 'rho', 'mu')
        outputs = ('phi_sub', 'a_sub', 'ap_sub')

        return inputs, outputs

class LoadsGroup(Group):
    def __init__(self, n):
        super(LoadsGroup, self).__init__()
        self.add('Rhub', IndepVarComp('Rhub', 0.0), promotes=['*'])
        self.add('Rtip', IndepVarComp('Rtip', 0.0), promotes=['*'])
        self.add('precone', IndepVarComp('precone', 0.0), promotes=['*'])
        self.add('tilt', IndepVarComp('tilt', 0.0), promotes=['*'])
        self.add('hubHt', IndepVarComp('hubHt', 0.0), promotes=['*'])
        self.add('Uinf', IndepVarComp('Uinf', 0.0), promotes=['*'])
        self.add('pitch', IndepVarComp('pitch', 0.0), promotes=['*'])
        self.add('yaw', IndepVarComp('yaw', 0.0), promotes=['*'])
        self.add('precurveTip', IndepVarComp('precurveTip', 0.0), promotes=['*'])
        self.add('presweepTip', IndepVarComp('presweepTip', 0.0), promotes=['*'])
        self.add('azimuth', IndepVarComp('azimuth', 0.0), promotes=['*'])
        self.add('Omega', IndepVarComp('Omega', 0.0), promotes=['*'])
        self.add('r', IndepVarComp('r', val=np.zeros(n)), promotes=['*'])
        self.add('chord', IndepVarComp('chord', val=np.zeros(n)), promotes=['*'])
        self.add('theta', IndepVarComp('theta', val=np.zeros(n)), promotes=['*'])
        self.add('precurve', IndepVarComp('precurve', val=np.zeros(n)), promotes=['*'])
        self.add('presweep', IndepVarComp('presweep', val=np.zeros(n)), promotes=['*'])
        # self.add('af', IndepVarComp('af', val=np.zeros(n)), promotes=['*'])
        self.add('cst', IndepVarComp('cst', val=np.zeros((n, 8))), promotes=['*'])
        self.add('CFD', IndepVarComp('CFD', False, pass_by_obj=True), promotes=['*'])
        self.add('bemoptions', IndepVarComp('bemoptions', {}, pass_by_obj=True), promotes=['*'])
        self.add('shearExp', IndepVarComp('shearExp', 0.0), promotes=['*'])
        self.add('init', CCInit(), promotes=['*'])
        self.add('wind', WindComponents(n), promotes=['*'])
        self.add('mux', MUX(n), promotes=['*'])
        for i in range(n):
            self.add('brent'+str(i+1), BrentGroup(n, i), promotes=['Rhub', 'Rtip', 'rho', 'mu', 'Omega', 'B', 'pitch', 'cst', 'bemoptions'])
            self.connect('r', 'brent'+str(i+1)+'.r', src_indices=[i])
            self.connect('chord', 'brent'+str(i+1)+'.chord', src_indices=[i])
            self.connect('theta', 'brent'+str(i+1)+'.theta', src_indices=[i])
            self.connect('Vx', 'brent'+str(i+1)+'.Vx', src_indices=[i])
            self.connect('Vy', 'brent'+str(i+1)+'.Vy', src_indices=[i])
            self.connect('brent'+str(i+1)+'.phi_sub', 'phi'+str(i+1))
            self.connect('brent'+str(i+1)+'.cl_sub', 'cl'+str(i+1))
            self.connect('brent'+str(i+1)+'.cd_sub', 'cd'+str(i+1))
            self.connect('brent'+str(i+1)+'.W_sub', 'W'+str(i+1))
        self.add('loads', DistributedAeroLoads(n), promotes=['*'])
        self.add('obj_cmp', ExecComp('obj = -max(Np)', Np=np.zeros(17)), promotes=['*'])


class Sweep(Group):
    def __init__(self, azimuth, n):
        super(Sweep, self).__init__()

        self.add('azimuth', IndepVarComp('azimuth', azimuth), promotes=['*'])
        self.add('wind', WindComponents(n), promotes=['*'])
        self.add('mux', MUX(n), promotes=['*'])
        for i in range(n):
            self.add('brent'+str(i+1), BrentGroup(n, i), promotes=['Rhub', 'Rtip', 'rho', 'mu', 'Omega', 'B', 'pitch', 'bemoptions', 'cst'])
            self.connect('Vx', 'brent'+str(i+1)+'.Vx', src_indices=[i])
            self.connect('Vy', 'brent'+str(i+1)+'.Vy', src_indices=[i])
            self.connect('brent'+str(i+1)+'.phi_sub', 'phi'+str(i+1))
            self.connect('brent'+str(i+1)+'.cl_sub', 'cl'+str(i+1))
            self.connect('brent'+str(i+1)+'.cd_sub', 'cd'+str(i+1))
            self.connect('brent'+str(i+1)+'.W_sub', 'W'+str(i+1))
        self.add('loads', DistributedAeroLoads(n), promotes=['chord', 'rho', 'phi', 'cl', 'cd', 'W'])

class SweepGroup(Group):
    def __init__(self, nSector, n):
        super(SweepGroup, self).__init__()

        self.add('Uinf', IndepVarComp('Uinf', 0.0), promotes=['*'])
        self.add('pitch', IndepVarComp('pitch', 0.0), promotes=['*'])
        self.add('Omega', IndepVarComp('Omega', 0.0), promotes=['*'])

        self.add('r', IndepVarComp('r', np.zeros(n)), promotes=['*'])
        self.add('chord', IndepVarComp('chord', np.zeros(n)), promotes=['*'])
        self.add('Rhub', IndepVarComp('Rhub', 0.0), promotes=['*'])
        self.add('Rtip', IndepVarComp('Rtip', 0.0), promotes=['*'])
        self.add('precone', IndepVarComp('precone', 0.0), promotes=['*'])
        self.add('tilt', IndepVarComp('tilt', 0.0), promotes=['*'])
        self.add('theta', IndepVarComp('theta', np.zeros(n)), promotes=['*'])
        self.add('hubHt', IndepVarComp('hubHt', 0.0), promotes=['*'])
        self.add('precurve', IndepVarComp('precurve', np.zeros(n)), promotes=['*'])
        self.add('presweep', IndepVarComp('presweep', np.zeros(n)), promotes=['*'])
        self.add('yaw', IndepVarComp('yaw', 0.0), promotes=['*'])
        self.add('precurveTip', IndepVarComp('precurveTip', 0.0), promotes=['*'])
        self.add('presweepTip', IndepVarComp('presweepTip', 0.0), promotes=['*'])
        # self.add('af', IndepVarComp('af', np.zeros(n)), promotes=['*'])
        self.add('cst', IndepVarComp('cst', val=np.zeros((n, 8))), promotes=['*'])
        self.add('CFD', IndepVarComp('CFD', False, pass_by_obj=True), promotes=['*'])
        self.add('bemoptions', IndepVarComp('bemoptions', {}, pass_by_obj=True), promotes=['*'])
        self.add('shearExp', IndepVarComp('shearExp', 0.0), promotes=['*'])
        self.add('init', CCInit(), promotes=['*'])

        for i in range(nSector):
            azimuth = pi/180.0*360.0*float(i)/nSector
            self.add('group'+str(i+1), Sweep(azimuth, n), promotes=['r', 'Uinf', 'pitch', 'Rtip', 'Omega', 'chord', 'rho', 'mu', 'Rhub', 'hubHt', 'precurve', 'presweep', 'precone', 'tilt', 'yaw', 'pitch', 'shearExp', 'B', 'bemoptions', 'cst'])
            # self.connect('af', 'group'+str(i+1)+'.af')
            for j in range(n):
                self.connect('theta', 'group'+str(i+1)+'.brent'+str(j+1)+'.theta', src_indices=[j])
                self.connect('chord', 'group'+str(i+1)+'.brent'+str(j+1)+'.chord', src_indices=[j])
                self.connect('r', 'group'+str(i+1)+'.brent'+str(j+1)+'.r', src_indices=[j])

# FlowSweep
class CCBlade(Group):

    def __init__(self, nSector, n):
        super(CCBlade, self).__init__()

        self.add('load_group', SweepGroup(nSector, n), promotes=['Uinf', 'Omega', 'pitch', 'Rtip', 'r', 'chord', 'theta', 'rho', 'mu', 'Rhub', 'rotorR', 'precurve', 'presweep', 'precurveTip', 'presweepTip', 'precone', 'tilt', 'yaw', 'shearExp', 'hubHt', 'B', 'cst', 'bemoptions'])
        self.add('eval', CCEvaluate(n, nSector), promotes=['Uinf', 'Rtip', 'Omega', 'r', 'Rhub', 'B', 'precurve', 'presweep', 'presweepTip', 'precurveTip', 'precone', 'nSector', 'rotorR', 'rho', 'CP', 'CT', 'CQ', 'P', 'T', 'Q'])

        for i in range(nSector):
            self.connect('load_group.group' + str(i+1) + '.loads.Np', 'eval.Np' + str(i+1))
            self.connect('load_group.group' + str(i+1) + '.loads.Tp', 'eval.Tp' + str(i+1))
        self.add('obj_cmp', ExecComp('obj = -CP', CP=1.0), promotes=['*'])

class CCBlade2(Group):

    def __init__(self, nSector, n, n2):
        super(CCBlade2, self).__init__()

        self.add('Uinf', IndepVarComp('Uinf', np.zeros(n2)), promotes=['*'])
        self.add('pitch', IndepVarComp('pitch', np.zeros(n2)), promotes=['*'])
        self.add('Omega', IndepVarComp('Omega', np.zeros(n2)), promotes=['*'])

        for i in range(n2):
            self.add('flow_sweep'+str(i), FlowSweep(nSector, n), promotes=['r', 'Rtip', 'chord', 'rho', 'mu', 'Rhub', 'hubHt', 'precurve', 'presweep', 'precone', 'tilt', 'yaw', 'pitch', 'shearExp', 'B', 'bemoptions', 'cst', 'rotorR', 'rho', 'CP', 'CT', 'CQ', 'P', 'T', 'Q'])
            self.connect('Uinf', 'flow_sweep'+str(i)+'.Uinf')
            self.connect('pitch', 'flow_sweep'+str(i)+'.pitch')
            self.connect('Omega', 'flow_sweep'+str(i)+'.Omega')
        # self.add('load_group', SweepGroup(nSector, n), promotes=['Uinf', 'Omega', 'pitch', 'Rtip', 'Omega', 'r', 'chord', 'theta', 'rho', 'mu', 'Rhub', 'rotorR', 'precurve', 'presweep', 'precurveTip', 'presweepTip', 'precone', 'tilt', 'yaw', 'pitch', 'shearExp', 'hubHt', 'B', 'af', 'bemoptions'])
        # self.add('eval', CCEvaluate(n), promotes=['Uinf', 'Rtip', 'Omega', 'r', 'Rhub', 'B', 'precurve', 'presweep', 'presweepTip', 'precurveTip', 'precone', 'nSector', 'rotorR', 'rho', 'CP', 'CT', 'CQ', 'P', 'T', 'Q'])
        #
        # for i in range(nSector):
        #     self.connect('load_group.group' + str(i+1) + '.loads.Np', 'eval.Np' + str(i+1))
        #     self.connect('load_group.group' + str(i+1) + '.loads.Tp', 'eval.Tp' + str(i+1))

        self.add('obj_cmp', ExecComp('obj = -CP', CP=1.0), promotes=['*'])



if __name__ == "__main__":
    global function_calls_XFOIL
    function_calls_XFOIL = 0

    # geometry
    Rhub = 1.5
    Rtip = 63.0

    r = np.array([2.8667, 5.6000, 8.3333, 11.7500, 15.8500, 19.9500, 24.0500,
                  28.1500, 32.2500, 36.3500, 40.4500, 44.5500, 48.6500, 52.7500,
                  56.1667, 58.9000, 61.6333])
    chord = np.array([3.542, 3.854, 4.167, 4.557, 4.652, 4.458, 4.249, 4.007, 3.748,
                      3.502, 3.256, 3.010, 2.764, 2.518, 2.313, 2.086, 1.419])
    theta = np.array([13.308, 13.308, 13.308, 13.308, 11.480, 10.162, 9.011, 7.795,
                      6.544, 5.361, 4.188, 3.125, 2.319, 1.526, 0.863, 0.370, 0.106])
    B = 3  # number of blades
    iterRe = 1
    bemoptions = dict(usecd=True, tiploss=True, hubloss=True, wakerotation=True)

    # atmosphere
    rho = 1.225
    mu = 1.81206e-5

    import os
    w0 = [-0.17200255338600826, -0.13744743777735921, -0.24288986290945222, 0.15085289615063024, 0.20650016452789369, 0.35540642522188848, 0.32797634888819488, 0.2592276816645861]
    wl_1 = [-0.17200255338600826, -0.13744743777735921, -0.24288986290945222, 0.15085289615063024, 0.20650016452789369, 0.35540642522188848, 0.32797634888819488, 0.2592276816645861]
    wl_2 = [-0.19600050454371795, -0.28861738331958697, -0.20594891135118523, 0.19143138186871009, 0.22876347660120994, 0.39940768357615447, 0.28896745336793572, 0.29519782561050112]
    wl_3 = [-0.27413320446357803, -0.40701949670950271, -0.29237424992338562, 0.27867844397438357, 0.23582783854698663, 0.43718573158380936, 0.25389099250498309, 0.31090780344061775]
    wl_4 = [-0.29817561716727448, -0.67909473119918973, -0.15737231648880162, 0.12798260780188203, 0.2842322211249545, 0.46026650967959087, 0.21705062978922526, 0.33758303223369945]
    wl_5 = [-0.38027535114760153, -0.75920832612723133, -0.21834261746205941, 0.086359012110824224, 0.38364567865371835, 0.48445264573011815, 0.26999944648962521, 0.34675843509167931]
    wl_6 = [-0.49209940079930325, -0.72861624849999296, -0.38147646962813714, 0.13679205926397994, 0.50396496117640877, 0.54798355691567613, 0.37642896917099616, 0.37017796580840234]

    CST_full = [-0.17200255338600826, -0.13744743777735921, -0.24288986290945222, 0.15085289615063024, 0.20650016452789369, 0.35540642522188848, 0.32797634888819488, 0.2592276816645861,
            -0.19600050454371795, -0.28861738331958697, -0.20594891135118523, 0.19143138186871009, 0.22876347660120994, 0.39940768357615447, 0.28896745336793572, 0.29519782561050112,
            -0.27413320446357803, -0.40701949670950271, -0.29237424992338562, 0.27867844397438357, 0.23582783854698663, 0.43718573158380936, 0.25389099250498309, 0.31090780344061775,
            -0.29817561716727448, -0.67909473119918973, -0.15737231648880162, 0.12798260780188203, 0.2842322211249545, 0.46026650967959087, 0.21705062978922526, 0.33758303223369945,
            -0.38027535114760153, -0.75920832612723133, -0.21834261746205941, 0.086359012110824224, 0.38364567865371835, 0.48445264573011815, 0.26999944648962521, 0.34675843509167931,
            -0.49209940079930325, -0.72861624849999296, -0.38147646962813714, 0.13679205926397994, 0.50396496117640877, 0.54798355691567613, 0.37642896917099616, 0.37017796580840234]

    CST = [[w0],[w0], [wl_6], [wl_5], [wl_4], [wl_3], [wl_2], [wl_1]]

    basepath = '5MW_AFFiles' + os.path.sep
    # afinit = CCAirfoil.initFromAerodynFile
    # afinit2 = CCAirfoil.initFromCST  # just for shorthand
    # load all airfoils
    # airfoil_types = [0]*8
    # airfoil_types[0] = afinit(basepath + 'Cylinder1.dat')
    # airfoil_types[1] = afinit(basepath + 'Cylinder2.dat')

    # for i in range(len(airfoil_types)-2):
    #     airfoil_types[i+2] = afinit2(CST[i])

    # place at appropriate radial stations
    af_idx = [0, 0, 1, 2, 3, 3, 4, 5, 5, 6, 6, 7, 7, 7, 7, 7, 7]

    # af = [0]*len(r)
    # for i in range(len(r)):
    #     af[i] = airfoil_types[af_idx[i]]

    # CST_full_2 = np.zeros(len(CST_full))
    # for i in range(len(CST_full_2)):
    #     CST_full_2[i] = CST_full[i]
    CST_full = np.zeros((17, 8))
    for i in range(len(r)):
        for j in range(8):
            CST_full[i][j] = CST[af_idx[i]][0][j]
    CST = CST_full.reshape(17, 1, 8)

    # afinit = CCAirfoil.initFromAerodynFile  # just for shorthand
    # basepath = '5MW_AFFiles' + os.path.sep
    #
    # # load all airfoils
    # airfoil_types = [0]*8
    # airfoil_types[0] = afinit(basepath + 'Cylinder1.dat')
    # airfoil_types[1] = afinit(basepath + 'Cylinder2.dat')
    # airfoil_types[2] = afinit(basepath + 'DU40_A17.dat')
    # airfoil_types[3] = afinit(basepath + 'DU35_A17.dat')
    # airfoil_types[4] = afinit(basepath + 'DU30_A17.dat')
    # airfoil_types[5] = afinit(basepath + 'DU25_A17.dat')
    # airfoil_types[6] = afinit(basepath + 'DU21_A17.dat')
    # airfoil_types[7] = afinit(basepath + 'NACA64_A17.dat')
    #
    # # place at appropriate radial stations
    # af_idx = [0, 0, 1, 2, 3, 3, 4, 5, 5, 6, 6, 7, 7, 7, 7, 7, 7]
    #
    # af = [0]*len(r)
    # for i in range(len(r)):
    #     af[i] = airfoil_types[af_idx[i]]


    tilt = -5.0
    precone = 2.5
    yaw = 0.0
    shearExp = 0.2
    hubHt = 80.0
    nSector = 4 #8

    # set conditions
    Uinf = 10.0
    tsr = 7.55
    pitch = 0.0
    Omega = Uinf*tsr/Rtip * 30.0/pi  # convert to RPM
    azimuth = 90.
    n = len(r)

    ## Test LoadsGroup
    loads = Problem()
    root = loads.root = LoadsGroup(n)

    loads.driver = pyOptSparseDriver()
    loads.driver.options['optimizer'] = 'SNOPT'
    loads.driver.add_desvar('Omega', lower=1.5, upper=25.0)
    loads.driver.add_objective('obj')
    recorder = SqliteRecorder('recorder')
    recorder.options['record_params'] = True
    recorder.options['record_metadata'] = True
    loads.driver.add_recorder(recorder)

    loads.setup(check=False)

    loads['Rhub'] = Rhub
    loads['Rtip'] = Rtip
    loads['r'] = r
    loads['chord'] = chord
    loads['theta'] = np.radians(theta)
    loads['rho'] = rho
    loads['mu'] = mu
    loads['tilt'] = np.radians(tilt)
    loads['precone'] = np.radians(precone)
    loads['yaw'] = np.radians(yaw)
    loads['shearExp'] = shearExp
    loads['hubHt'] = hubHt
    loads['Uinf'] = Uinf
    loads['Omega'] = Omega
    loads['pitch'] = np.radians(pitch)
    loads['azimuth'] = np.radians(azimuth)
    loads['cst'] = CST
    loads['bemoptions'] = bemoptions
    loads['CFD'] = False

    # measure wall time
    import time
    t0 = time.time()
    loads.run()
    print time.time() - t0, "seconds wall time"

    print function_calls_XFOIL

    test_grad = open('partial_test_grad2.txt', 'w')
<<<<<<< HEAD
    # power_gradients = loads.check_total_derivatives(out_stream=test_grad, unknown_list=['Np', 'Tp'])
    # power_partial = loads.check_partial_derivatives(out_stream=test_grad)



=======

    power_gradients = loads.check_total_derivatives(out_stream=test_grad, unknown_list=['Np', 'Tp'])
    # power_partial = loads.check_partial_derivatives(out_stream=test_grad)
    print loads['Np']
    print loads['Tp']
>>>>>>> 5a5b06b0
    n2 = 1

    ## Test CCBlade
    ccblade = Problem()
    ccblade.root = CCBlade(nSector, n)

    ### SETUP OPTIMIZATION
    # ccblade.driver = pyOptSparseDriver()
    # ccblade.driver.options['optimizer'] = 'SNOPT'
    # ccblade.driver.add_desvar('Omega', lower=1.5, upper=25.0)
    # ccblade.driver.add_objective('obj')
    # recorder = SqliteRecorder('recorder')
    # recorder.options['record_params'] = True
    # recorder.options['record_metadata'] = True
    # ccblade.driver.add_recorder(recorder)

    ccblade.setup(check=False)

    ccblade['Rhub'] = Rhub
    ccblade['Rtip'] = Rtip
    ccblade['r'] = r
    ccblade['chord'] = chord
    ccblade['theta'] = np.radians(theta)
    ccblade['B'] = B
    ccblade['rho'] = rho
    ccblade['mu'] = mu
    ccblade['tilt'] = np.radians(tilt)
    ccblade['precone'] = np.radians(precone)
    ccblade['yaw'] = np.radians(yaw)
    ccblade['shearExp'] = shearExp
    ccblade['hubHt'] = hubHt
    ccblade['nSector'] = nSector
    ccblade['Uinf'] = Uinf
    ccblade['Omega'] = Omega
    ccblade['pitch'] = np.radians(pitch)
    ccblade['cst'] = CST
    ccblade['bemoptions'] = bemoptions
    loads['CFD'] = False

    t0 = time.time()
    ccblade.run()
<<<<<<< HEAD
    print time.time() - t0, "seconds wall time"


    # test_grad = open('partial_test_grad.txt', 'w')
=======
    print ccblade['CP']
    print ccblade['CQ']
    print ccblade['CT']
    test_grad = open('partial_test_grad.txt', 'w')
>>>>>>> 5a5b06b0
    # power_gradients = ccblade.check_total_derivatives(out_stream=test_grad, unknown_list=['CP'])
    # power_gradients = ccblade.check_total_derivatives_modified2(out_stream=test_grad)
    # power_partial = ccblade.check_partial_derivatives(out_stream=test_grad)

    print 'CP', ccblade['CP']
    print 'CT', ccblade['CT']
    print 'CQ', ccblade['CQ']
    print 'Function Calls', function_calls_XFOIL<|MERGE_RESOLUTION|>--- conflicted
+++ resolved
@@ -973,24 +973,10 @@
         #         else:
         #             phi_lower = pi/2
         #             phi_upper = pi - epsilon
-<<<<<<< HEAD
-        self.nl_solver.options['lower_bound'] = phi_lower
-        self.nl_solver.options['upper_bound'] = phi_upper
-        # self.nl_solver.options['xtol'] = 1e-6
-        rtol = np.array([0.000001])
-        self.nl_solver.options['rtol'] = rtol[0] #1e-6
-        self.nl_solver.options['state_var'] = 'phi_sub'
-
-        # self.fd_options['force_fd'] = True
-        self.fd_options['step_type'] = 'relative'
-        self.fd_options['form'] = 'central'
-
-=======
         sub.nl_solver.options['lower_bound'] = phi_lower
         sub.nl_solver.options['upper_bound'] = phi_upper
         sub.nl_solver.options['state_var'] = 'phi_sub'
         # self.fd_options['force_fd'] = True
->>>>>>> 5a5b06b0
     def list_deriv_vars(self):
 
         inputs = ('Vx', 'Vy', 'chord', 'theta', 'pitch', 'rho', 'mu')
@@ -1283,19 +1269,11 @@
     print function_calls_XFOIL
 
     test_grad = open('partial_test_grad2.txt', 'w')
-<<<<<<< HEAD
-    # power_gradients = loads.check_total_derivatives(out_stream=test_grad, unknown_list=['Np', 'Tp'])
-    # power_partial = loads.check_partial_derivatives(out_stream=test_grad)
-
-
-
-=======
 
     power_gradients = loads.check_total_derivatives(out_stream=test_grad, unknown_list=['Np', 'Tp'])
     # power_partial = loads.check_partial_derivatives(out_stream=test_grad)
     print loads['Np']
     print loads['Tp']
->>>>>>> 5a5b06b0
     n2 = 1
 
     ## Test CCBlade
@@ -1337,17 +1315,12 @@
 
     t0 = time.time()
     ccblade.run()
-<<<<<<< HEAD
     print time.time() - t0, "seconds wall time"
 
-
-    # test_grad = open('partial_test_grad.txt', 'w')
-=======
     print ccblade['CP']
     print ccblade['CQ']
     print ccblade['CT']
     test_grad = open('partial_test_grad.txt', 'w')
->>>>>>> 5a5b06b0
     # power_gradients = ccblade.check_total_derivatives(out_stream=test_grad, unknown_list=['CP'])
     # power_gradients = ccblade.check_total_derivatives_modified2(out_stream=test_grad)
     # power_partial = ccblade.check_partial_derivatives(out_stream=test_grad)
